--- conflicted
+++ resolved
@@ -385,17 +385,14 @@
 void
 env_create(uint8_t *binary, enum EnvType type)
 {
-	// LAB 3: Your code here.
-<<<<<<< HEAD
 
 	// If this is the file server (type == ENV_TYPE_FS) give it I/O privileges.
 	// LAB 5: Your code here.
-=======
+	// LAB 3: Your code here.
     struct Env *e;
     env_alloc(&e, 0);
     load_icode(e, binary);
     e->env_type = type; 
->>>>>>> 1bd6e490
 }
 
 //
